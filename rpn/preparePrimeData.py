--- conflicted
+++ resolved
@@ -38,11 +38,7 @@
     deleteCache( baseName )
     db, cursor = createPrimeCache( baseName )
 
-<<<<<<< HEAD
     with open( inputFileName, 'r' ) as input:
-=======
-    with open( inputFileName, "r" ) as input:
->>>>>>> 9d8a73d2
         for line in input:
             try:
                 key, value = line.split( )
@@ -86,6 +82,7 @@
 
     print( )
 
+
 # //******************************************************************************
 # //
 # //  __main__

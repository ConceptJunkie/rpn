--- conflicted
+++ resolved
@@ -898,19 +898,7 @@
 def runConstantOperatorTests( ):
     expectResult( 'default', -1 )
     expectResult( 'false', 0 )
-<<<<<<< HEAD
-
-    # faraday_constant
-    testOperator( 'faraday_constant' )
-
-    # fine_structure_constant
-    testOperator( 'fine_structure_constant' )
-
-    # glaisher_constant
-    testOperator( 'glaisher_constant' )
-=======
     expectResult( 'true', 1 )
->>>>>>> c9835a3e
 
     # infinity
     testOperator( 'infinity x fib x 1 - fib / limit' )
@@ -970,7 +958,7 @@
     testOperator( 'density_of_water' )
     testOperator( 'density_of_hg' )
 
-    # constant - physical constants
+    # physical constants
     testOperator( 'avogadro_number' )
     testOperator( 'bohr_radius' )
     testOperator( 'boltzmann_constant' )
@@ -988,7 +976,7 @@
     testOperator( 'vacuum_impedance' )
     testOperator( 'von_klitzing_constant' )
 
-    # constant - programming integer constants
+    # programming integer constants
     expectEqual( 'max_char', '2 7 ** 1 -' )
     testOperator( 'max_double' )
     testOperator( 'max_float' )
@@ -1071,11 +1059,8 @@
     testOperator( 'earth_mass' )
     testOperator( 'earth_radius' )
     testOperator( 'earth_volume' )
-<<<<<<< HEAD
-=======
     testOperator( 'sidereal_year' )
     testOperator( 'tropical_year' )
->>>>>>> c9835a3e
 
     testOperator( 'moon_gravity' )
     testOperator( 'moon_mass' )
